use anyhow::Result;
use clap::{Parser, ValueEnum};
use colored::*;
use smolagents_rs::agents::Step;
use smolagents_rs::agents::{Agent, CodeAgent, FunctionCallingAgent, PlanningAgent};
use smolagents_rs::errors::AgentError;
use smolagents_rs::models::model_traits::{Model, ModelResponse};
use smolagents_rs::models::ollama::{OllamaModel, OllamaModelBuilder};
use smolagents_rs::models::openai::OpenAIServerModel;
use smolagents_rs::models::huggingface::HuggingFaceModel;
<<<<<<< HEAD
use smolagents_rs::models::candle::CandleModel;
use smolagents_rs::models::lightllm::LightLLMModel;
use smolagents_rs::models::types::Message;
use smolagents_rs::tools::{
    AnyTool, DuckDuckGoSearchTool, GoogleSearchTool, RagTool, ToolInfo, VisitWebsiteTool,
    WikipediaSearchTool, TreeSitterTool,
=======
use smolagents_rs::models::types::Message;
use smolagents_rs::tools::{
    AnyTool, DuckDuckGoSearchTool, GoogleSearchTool, RagTool, ToolInfo, VisitWebsiteTool,
>>>>>>> 16a4da86
};
use smolagents_rs::sandbox::Sandbox;
use std::collections::HashMap;
use std::fs::File;
use std::io::{self, Write};

#[derive(Debug, Clone, ValueEnum)]
enum AgentType {
    FunctionCalling,
    Code,
    Planning,
}

#[derive(Debug, Clone, ValueEnum)]
enum ToolType {
    DuckDuckGo,
    VisitWebsite,
    GoogleSearchTool,
<<<<<<< HEAD
    WikipediaSearch,
    Rag,
    TreeSitter,
=======
    Rag,
>>>>>>> 16a4da86
}

#[derive(Debug, Clone, ValueEnum)]
enum ModelType {
    OpenAI,
    Ollama,
    HuggingFace,
<<<<<<< HEAD
    Candle,
    LightLLM,
=======
>>>>>>> 16a4da86
}

#[derive(Debug, Clone)]
enum ModelWrapper {
    OpenAI(OpenAIServerModel),
    Ollama(OllamaModel),
    HuggingFace(HuggingFaceModel),
<<<<<<< HEAD
    Candle(CandleModel),
    LightLLM(LightLLMModel),
=======
>>>>>>> 16a4da86
}

enum AgentWrapper {
    FunctionCalling(FunctionCallingAgent<ModelWrapper>),
    Code(CodeAgent<ModelWrapper>),
    Planning(PlanningAgent<ModelWrapper>),
}

impl AgentWrapper {
    fn run(&mut self, task: &str, stream: bool, reset: bool) -> Result<String> {
        match self {
            AgentWrapper::FunctionCalling(agent) => agent.run(task, stream, reset),
            AgentWrapper::Code(agent) => agent.run(task, stream, reset),
            AgentWrapper::Planning(agent) => agent.run(task, stream, reset),
        }
    }
    fn get_logs_mut(&mut self) -> &mut Vec<Step> {
        match self {
            AgentWrapper::FunctionCalling(agent) => agent.get_logs_mut(),
            AgentWrapper::Code(agent) => agent.get_logs_mut(),
            AgentWrapper::Planning(agent) => agent.get_logs_mut(),
        }
    }
}
impl Model for ModelWrapper {
    fn run(
        &self,
        messages: Vec<Message>,
        tools: Vec<ToolInfo>,
        max_tokens: Option<usize>,
        args: Option<HashMap<String, Vec<String>>>,
    ) -> Result<Box<dyn ModelResponse>, AgentError> {
        match self {
            ModelWrapper::OpenAI(m) => Ok(m.run(messages, tools, max_tokens, args)?),
            ModelWrapper::Ollama(m) => Ok(m.run(messages, tools, max_tokens, args)?),
            ModelWrapper::HuggingFace(m) => Ok(m.run(messages, tools, max_tokens, args)?),
<<<<<<< HEAD
            ModelWrapper::Candle(m) => Ok(m.run(messages, tools, max_tokens, args)?),
            ModelWrapper::LightLLM(m) => Ok(m.run(messages, tools, max_tokens, args)?),
=======
>>>>>>> 16a4da86
        }
    }
}

#[derive(Parser, Debug)]
#[command(author, version, about, long_about = None)]
struct Args {
    /// The type of agent to use
    #[arg(short = 'a', long, value_enum, default_value = "function-calling")]
    agent_type: AgentType,

    /// List of tools to use
    #[arg(short = 'l', long = "tools", value_enum, num_args = 1.., value_delimiter = ',', default_values_t = [ToolType::DuckDuckGo, ToolType::VisitWebsite])]
    tools: Vec<ToolType>,

    /// The type of model to use
    #[arg(short = 'm', long, value_enum, default_value = "open-ai")]
    model_type: ModelType,

    /// API key for the selected model (OpenAI or Hugging Face)
    #[arg(short = 'k', long)]
    api_key: Option<String>,

    /// Model ID (e.g., "gpt-4" for OpenAI or "qwen2.5" for Ollama)
    #[arg(long, default_value = "gpt-4o-mini")]
    model_id: String,

    /// Whether to stream the output
    #[arg(short, long, default_value = "false")]
    stream: bool,

    /// Base URL for the API
    #[arg(short, long)]
    base_url: Option<String>,

    /// Path to the local model directory for Candle
    #[arg(long)]
    model_path: Option<String>,

    /// Run the agent in a sandboxed temporary directory
    #[arg(long, default_value_t = false)]
    sandbox: bool,
}

fn create_tool(tool_type: &ToolType) -> Box<dyn AnyTool> {
    match tool_type {
        ToolType::DuckDuckGo => Box::new(DuckDuckGoSearchTool::new()),
        ToolType::VisitWebsite => Box::new(VisitWebsiteTool::new()),
        ToolType::GoogleSearchTool => Box::new(GoogleSearchTool::new(None)),
<<<<<<< HEAD
        ToolType::WikipediaSearch => Box::new(WikipediaSearchTool::new()),
        ToolType::Rag => Box::new(RagTool::new(vec![], 3)),
        ToolType::TreeSitter => Box::new(TreeSitterTool::new()),
=======
        ToolType::Rag => Box::new(RagTool::new(vec![], 3)),
>>>>>>> 16a4da86
    }
}

fn main() -> Result<()> {
    let args = Args::parse();

    let _sandbox = if args.sandbox {
        let sb = Sandbox::new()?;
        sb.set_as_cwd()?;
        println!("Using sandbox at {}", sb.path().display());
        Some(sb)
    } else {
        None
    };

    let tools: Vec<Box<dyn AnyTool>> = args.tools.iter().map(create_tool).collect();

    // Create model based on type
    let model = match args.model_type {
        ModelType::OpenAI => ModelWrapper::OpenAI(OpenAIServerModel::new(
            args.base_url.as_deref(),
            Some(&args.model_id),
            None,
            args.api_key,
        )),
        ModelType::Ollama => ModelWrapper::Ollama(
            OllamaModelBuilder::new()
                .model_id(&args.model_id)
                .ctx_length(8000)
                .build(),
        ),
        ModelType::HuggingFace => ModelWrapper::HuggingFace(HuggingFaceModel::new(
            args.base_url.as_deref(),
            Some(&args.model_id),
            None,
            args.api_key,
        )),
<<<<<<< HEAD
        ModelType::Candle => {
            let path = args
                .model_path
                .clone()
                .unwrap_or_else(|| std::env::var("CANDLE_MODEL_PATH").expect("CANDLE_MODEL_PATH must be set"));
            ModelWrapper::Candle(
                CandleModel::new(&path, None).expect("Failed to load candle model"),
            )
        }
        ModelType::LightLLM => ModelWrapper::LightLLM(LightLLMModel::new(
            args.base_url.as_deref(),
            Some(&args.model_id),
            None,
            args.api_key,
        )),
=======
>>>>>>> 16a4da86
    };

    // Create agent based on type
    let mut agent = match args.agent_type {
        AgentType::FunctionCalling => AgentWrapper::FunctionCalling(FunctionCallingAgent::new(
            model,
            tools,
            None,
            None,
            Some("CLI Agent"),
            None,
        )?),
        AgentType::Code => AgentWrapper::Code(CodeAgent::new(
            model,
            tools,
            None,
            None,
            Some("CLI Agent"),
            None,
        )?),
        AgentType::Planning => AgentWrapper::Planning(PlanningAgent::new(
            model,
            tools,
            None,
            None,
            Some("CLI Agent"),
            None,
        )?),
    };

    let mut file: File = File::create("logs.txt")?;

    loop {
        print!("{}", "User: ".yellow().bold());
        io::stdout().flush()?;

        let mut task = String::new();
        io::stdin().read_line(&mut task)?;
        let task = task.trim();

        // Exit if user enters empty line or Ctrl+D
        if task.is_empty() {
            println!("Enter a task to execute");
            continue;
        }
        if task == "exit" {
            break;
        }

        // Run the agent with the task from stdin
        let _result = agent.run(task, args.stream, true)?;
        // Get the last log entry and serialize it in a controlled way

        let logs = agent.get_logs_mut();
        for log in logs {
            // Serialize to JSON with pretty printing
            serde_json::to_writer_pretty(&mut file, &log)?;
        }
    }
    // Successful execution of the CLI
    Ok(())
}<|MERGE_RESOLUTION|>--- conflicted
+++ resolved
@@ -8,18 +8,13 @@
 use smolagents_rs::models::ollama::{OllamaModel, OllamaModelBuilder};
 use smolagents_rs::models::openai::OpenAIServerModel;
 use smolagents_rs::models::huggingface::HuggingFaceModel;
-<<<<<<< HEAD
 use smolagents_rs::models::candle::CandleModel;
 use smolagents_rs::models::lightllm::LightLLMModel;
 use smolagents_rs::models::types::Message;
 use smolagents_rs::tools::{
     AnyTool, DuckDuckGoSearchTool, GoogleSearchTool, RagTool, ToolInfo, VisitWebsiteTool,
     WikipediaSearchTool, TreeSitterTool,
-=======
 use smolagents_rs::models::types::Message;
-use smolagents_rs::tools::{
-    AnyTool, DuckDuckGoSearchTool, GoogleSearchTool, RagTool, ToolInfo, VisitWebsiteTool,
->>>>>>> 16a4da86
 };
 use smolagents_rs::sandbox::Sandbox;
 use std::collections::HashMap;
@@ -38,13 +33,9 @@
     DuckDuckGo,
     VisitWebsite,
     GoogleSearchTool,
-<<<<<<< HEAD
     WikipediaSearch,
     Rag,
     TreeSitter,
-=======
-    Rag,
->>>>>>> 16a4da86
 }
 
 #[derive(Debug, Clone, ValueEnum)]
@@ -52,11 +43,8 @@
     OpenAI,
     Ollama,
     HuggingFace,
-<<<<<<< HEAD
     Candle,
     LightLLM,
-=======
->>>>>>> 16a4da86
 }
 
 #[derive(Debug, Clone)]
@@ -64,11 +52,8 @@
     OpenAI(OpenAIServerModel),
     Ollama(OllamaModel),
     HuggingFace(HuggingFaceModel),
-<<<<<<< HEAD
     Candle(CandleModel),
     LightLLM(LightLLMModel),
-=======
->>>>>>> 16a4da86
 }
 
 enum AgentWrapper {
@@ -105,11 +90,8 @@
             ModelWrapper::OpenAI(m) => Ok(m.run(messages, tools, max_tokens, args)?),
             ModelWrapper::Ollama(m) => Ok(m.run(messages, tools, max_tokens, args)?),
             ModelWrapper::HuggingFace(m) => Ok(m.run(messages, tools, max_tokens, args)?),
-<<<<<<< HEAD
             ModelWrapper::Candle(m) => Ok(m.run(messages, tools, max_tokens, args)?),
             ModelWrapper::LightLLM(m) => Ok(m.run(messages, tools, max_tokens, args)?),
-=======
->>>>>>> 16a4da86
         }
     }
 }
@@ -159,13 +141,9 @@
         ToolType::DuckDuckGo => Box::new(DuckDuckGoSearchTool::new()),
         ToolType::VisitWebsite => Box::new(VisitWebsiteTool::new()),
         ToolType::GoogleSearchTool => Box::new(GoogleSearchTool::new(None)),
-<<<<<<< HEAD
         ToolType::WikipediaSearch => Box::new(WikipediaSearchTool::new()),
         ToolType::Rag => Box::new(RagTool::new(vec![], 3)),
         ToolType::TreeSitter => Box::new(TreeSitterTool::new()),
-=======
-        ToolType::Rag => Box::new(RagTool::new(vec![], 3)),
->>>>>>> 16a4da86
     }
 }
 
@@ -203,7 +181,6 @@
             None,
             args.api_key,
         )),
-<<<<<<< HEAD
         ModelType::Candle => {
             let path = args
                 .model_path
@@ -219,8 +196,6 @@
             None,
             args.api_key,
         )),
-=======
->>>>>>> 16a4da86
     };
 
     // Create agent based on type
