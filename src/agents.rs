//! This module contains the agents that can be used to solve tasks.
//!
//! Currently, there are three agents:
//! - The function calling agent. This agent is used for models that have tool calling capabilities.
//! - The code agent. This agent takes tools and can write simple python code that is executed to solve the task.
//! - The planning agent. This agent first creates a high level plan and then executes it using the function calling agent.
//!
//! To use this agent you need to enable the `code-agent` feature.
//!
//! You can also implement your own agents by implementing the `Agent` trait.
//!
//!
use crate::errors::AgentError;
use crate::models::model_traits::Model;
use crate::models::openai::ToolCall;
use crate::models::types::Message;
use crate::models::types::MessageRole;
use crate::prompts::{
    user_prompt_plan, SYSTEM_PROMPT_FACTS, SYSTEM_PROMPT_PLAN, TOOL_CALLING_SYSTEM_PROMPT,
};
use crate::tools::{AnyTool, FinalAnswerTool, ToolGroup, ToolInfo};
use std::collections::HashMap;

use anyhow::Result;
use colored::Colorize;
use log::info;

use serde::Serialize;
use serde_json::json;
#[cfg(feature = "code-agent")]
use {
    crate::errors::InterpreterError, crate::local_python_interpreter::LocalPythonInterpreter,
    crate::models::openai::FunctionCall, crate::prompts::CODE_SYSTEM_PROMPT, regex::Regex,
};

const DEFAULT_TOOL_DESCRIPTION_TEMPLATE: &str = r#"
{{ tool.name }}: {{ tool.description }}
    Takes inputs: {{tool.inputs}}
"#;

use std::fmt::Debug;

pub fn get_tool_description_with_args(tool: &ToolInfo) -> String {
    let mut description = DEFAULT_TOOL_DESCRIPTION_TEMPLATE.to_string();
    description = description.replace("{{ tool.name }}", tool.function.name);
    description = description.replace("{{ tool.description }}", tool.function.description);
    description = description.replace(
        "{{tool.inputs}}",
        json!(&tool.function.parameters.schema)["properties"]
            .to_string()
            .as_str(),
    );

    description
}

pub fn get_tool_descriptions(tools: &[ToolInfo]) -> Vec<String> {
    tools.iter().map(get_tool_description_with_args).collect()
}
pub fn format_prompt_with_tools(tools: Vec<ToolInfo>, prompt_template: &str) -> String {
    let tool_descriptions = get_tool_descriptions(&tools);
    let mut prompt = prompt_template.to_string();
    prompt = prompt.replace("{{tool_descriptions}}", &tool_descriptions.join("\n"));
    if prompt.contains("{{tool_names}}") {
        let tool_names: Vec<String> = tools
            .iter()
            .map(|tool| tool.function.name.to_string())
            .collect();
        prompt = prompt.replace("{{tool_names}}", &tool_names.join(", "));
    }
    prompt
}

pub fn show_agents_description(managed_agents: &HashMap<String, Box<dyn Agent>>) -> String {
    let mut managed_agent_description = r#"You can also give requests to team members.
Calling a team member works the same as for calling a tool: simply, the only argument you can give in the call is 'request', a long string explaining your request.
Given that this team member is a real human, you should be very verbose in your request.
Here is a list of the team members that you can call:"#.to_string();

    for (name, agent) in managed_agents.iter() {
        managed_agent_description.push_str(&format!("{}: {:?}\n", name, agent.description()));
    }

    managed_agent_description
}

pub fn format_prompt_with_managed_agent_description(
    prompt_template: String,
    managed_agents: &HashMap<String, Box<dyn Agent>>,
    agent_descriptions_placeholder: Option<&str>,
) -> Result<String> {
    let agent_descriptions_placeholder =
        agent_descriptions_placeholder.unwrap_or("{{managed_agents_descriptions}}");

    if managed_agents.keys().len() > 0 {
        Ok(prompt_template.replace(
            agent_descriptions_placeholder,
            &show_agents_description(managed_agents),
        ))
    } else {
        Ok(prompt_template.replace(agent_descriptions_placeholder, ""))
    }
}

pub trait Agent {
    fn name(&self) -> &'static str;
    fn get_max_steps(&self) -> usize;
    fn get_step_number(&self) -> usize;
    fn reset_step_number(&mut self);
    fn increment_step_number(&mut self);
    fn get_logs_mut(&mut self) -> &mut Vec<Step>;
    fn set_task(&mut self, task: &str);
    fn get_system_prompt(&self) -> &str;
    fn description(&self) -> String {
        "".to_string()
    }
    fn model(&self) -> &dyn Model;
    fn step(&mut self, log_entry: &mut Step) -> Result<Option<String>>;
    fn direct_run(&mut self, _task: &str) -> Result<String> {
        let mut final_answer: Option<String> = None;
        while final_answer.is_none() && self.get_step_number() < self.get_max_steps() {
            println!("Step number: {:?}", self.get_step_number());
            let mut step_log = Step::ActionStep(AgentStep {
                agent_memory: None,
                llm_output: None,
                tool_call: None,
                error: None,
                observations: None,
                _step: self.get_step_number(),
            });

            final_answer = self.step(&mut step_log)?;
            self.get_logs_mut().push(step_log);
            self.increment_step_number();
        }

        if final_answer.is_none() && self.get_step_number() >= self.get_max_steps() {
            final_answer = self.provide_final_answer(_task)?;
        }
        info!(
            "Final answer: {}",
            final_answer
                .clone()
                .unwrap_or("Could not find answer".to_string())
        );
        Ok(final_answer.unwrap_or_else(|| "Max steps reached without final answer".to_string()))
    }
    fn stream_run(&mut self, _task: &str) -> Result<String> {
        self.direct_run(_task)
    }
    fn run(&mut self, task: &str, stream: bool, reset: bool) -> Result<String> {
        // self.task = task.to_string();
        self.set_task(task);

        let system_prompt_step = Step::SystemPromptStep(self.get_system_prompt().to_string());
        if reset {
            self.get_logs_mut().clear();
            self.get_logs_mut().push(system_prompt_step);
            self.reset_step_number();
        } else if self.get_logs_mut().is_empty() {
            self.get_logs_mut().push(system_prompt_step);
        } else {
            self.get_logs_mut()[0] = system_prompt_step;
        }
        self.get_logs_mut().push(Step::TaskStep(task.to_string()));
        match stream {
            true => self.stream_run(task),
            false => self.direct_run(task),
        }
    }
    fn provide_final_answer(&mut self, task: &str) -> Result<Option<String>> {
        let mut input_messages = vec![Message {
            role: MessageRole::System,
            content: "An agent tried to answer a user query but it got stuck and failed to do so. You are tasked with providing an answer instead. Here is the agent's memory:".to_string(),
        }];

        input_messages.extend(self.write_inner_memory_from_logs(Some(true))?[1..].to_vec());
        input_messages.push(Message {
            role: MessageRole::User,
            content: format!("Based on the above, please provide an answer to the following user request: \n```\n{}", task),
        });
        let response = self
            .model()
            .run(input_messages, vec![], None, None)?
            .get_response()?;
        Ok(Some(response))
    }

    fn write_inner_memory_from_logs(&mut self, summary_mode: Option<bool>) -> Result<Vec<Message>> {
        let mut memory = Vec::new();
        let summary_mode = summary_mode.unwrap_or(false);
        for log in self.get_logs_mut() {
            match log {
                Step::ToolCall(_) => {}
                Step::PlanningStep(plan, facts) => {
                    memory.push(Message {
                        role: MessageRole::Assistant,
                        content: "[PLAN]:\n".to_owned() + plan.as_str(),
                    });

                    if !summary_mode {
                        memory.push(Message {
                            role: MessageRole::Assistant,
                            content: "[FACTS]:\n".to_owned() + facts.as_str(),
                        });
                    }
                }
                Step::TaskStep(task) => {
                    memory.push(Message {
                        role: MessageRole::User,
                        content: "New Task: ".to_owned() + task.as_str(),
                    });
                }
                Step::SystemPromptStep(prompt) => {
                    memory.push(Message {
                        role: MessageRole::System,
                        content: prompt.to_string(),
                    });
                }
                Step::ActionStep(step_log) => {
                    if step_log.llm_output.is_some() && !summary_mode {
                        memory.push(Message {
                            role: MessageRole::Assistant,
                            content: step_log.llm_output.clone().unwrap_or_default(),
                        });
                    }
                    if step_log.tool_call.is_some() {
                        let tool_call_message = step_log
                            .tool_call
                            .clone()
                            .unwrap()
                            .iter()
                            .map(|tool_call| -> Message {
                                Message {
                                    role: MessageRole::Assistant,
                                    content: serde_json::to_string_pretty(&tool_call)
                                        .unwrap_or_default(),
                                }
                            })
                            .collect::<Vec<_>>();
                        memory.extend(tool_call_message);
                    }

                    if let (Some(tool_calls), Some(observations)) =
                        (&step_log.tool_call, &step_log.observations)
                    {
                        for (i, tool_call) in tool_calls.iter().enumerate() {
                            let message_content = format!(
                                "Call id: {}\nObservation: {}",
                                tool_call.id.as_deref().unwrap_or_default(),
                                observations[i]
                            );

                            memory.push(Message {
                                role: MessageRole::User,
                                content: message_content,
                            });
                        }
                    } else if let Some(observations) = &step_log.observations {
                        memory.push(Message {
                            role: MessageRole::User,
                            content: format!("Observations: {}", observations.join("\n")),
                        });
                    }
                    if step_log.error.is_some() {
                        let error_string =
                            "Error: ".to_owned() + step_log.error.clone().unwrap().message(); // Its fine to unwrap because we check for None above

                        let error_string = error_string + "\nNow let's retry: take care not to repeat previous errors! If you have retried several times, try a completely different approach.\n";
                        memory.push(Message {
                            role: MessageRole::User,
                            content: error_string,
                        });
                    }
                }
            }
        }
        Ok(memory)
    }
}

#[derive(Debug, Serialize, Clone)]
pub enum Step {
    PlanningStep(String, String),
    TaskStep(String),
    SystemPromptStep(String),
    ActionStep(AgentStep),
    ToolCall(ToolCall),
}

impl std::fmt::Display for Step {
    fn fmt(&self, f: &mut std::fmt::Formatter<'_>) -> std::fmt::Result {
        match self {
            Step::PlanningStep(plan, facts) => {
                write!(f, "PlanningStep(plan: {}, facts: {})", plan, facts)
            }
            Step::TaskStep(task) => write!(f, "TaskStep({})", task),
            Step::SystemPromptStep(prompt) => write!(f, "SystemPromptStep({})", prompt),
            Step::ActionStep(step) => write!(f, "ActionStep({})", step),
            Step::ToolCall(tool_call) => write!(f, "ToolCall({:?})", tool_call),
        }
    }
}

#[derive(Debug, Clone, Serialize)]
pub struct AgentStep {
    agent_memory: Option<Vec<Message>>,
    llm_output: Option<String>,
    tool_call: Option<Vec<ToolCall>>,
    error: Option<AgentError>,
    observations: Option<Vec<String>>,
    _step: usize,
}

impl std::fmt::Display for AgentStep {
    fn fmt(&self, f: &mut std::fmt::Formatter<'_>) -> std::fmt::Result {
        write!(f, "AgentStep({:?})", self)
    }
}

// Define a trait for the parent functionality

pub struct MultiStepAgent<M: Model> {
    pub model: M,
    pub tools: Vec<Box<dyn AnyTool>>,
    pub system_prompt_template: String,
    pub name: &'static str,
    pub managed_agents: Option<HashMap<String, Box<dyn Agent>>>,
    pub description: String,
    pub max_steps: usize,
    pub step_number: usize,
    pub task: String,
    pub input_messages: Option<Vec<Message>>,
    pub logs: Vec<Step>,
}

impl<M: Model + Debug> Agent for MultiStepAgent<M> {
    fn name(&self) -> &'static str {
        self.name
    }
    fn get_max_steps(&self) -> usize {
        self.max_steps
    }
    fn get_step_number(&self) -> usize {
        self.step_number
    }
    fn set_task(&mut self, task: &str) {
        self.task = task.to_string();
    }
    fn get_system_prompt(&self) -> &str {
        &self.system_prompt_template
    }
    fn increment_step_number(&mut self) {
        self.step_number += 1;
    }
    fn reset_step_number(&mut self) {
        self.step_number = 0;
    }
    fn get_logs_mut(&mut self) -> &mut Vec<Step> {
        &mut self.logs
    }
    fn description(&self) -> String {
        self.description.clone()
    }
    fn model(&self) -> &dyn Model {
        &self.model
    }

    /// Perform one step in the ReAct framework: the agent thinks, acts, and observes the result.
    ///
    /// Returns None if the step is not final.
    fn step(&mut self, log_entry: &mut Step) -> Result<Option<String>> {
        match log_entry {
            Step::ActionStep(step_log) => {
                let agent_memory = self.write_inner_memory_from_logs(None)?;
                self.input_messages = Some(agent_memory.clone());
                step_log.agent_memory = Some(agent_memory.clone());

                let tools = self
                    .tools
                    .iter()
                    .map(|tool| tool.tool_info())
                    .collect::<Vec<_>>();

                let model_message = self.model.run(
                    self.input_messages.as_ref().unwrap().clone(),
                    tools,
                    None,
                    Some(HashMap::from([("stop".to_string(), vec!["Observation:".to_string()])])),
                )?;

                let mut observations = Vec::new();
                let tools = model_message.get_tools_used()?;
                step_log.tool_call = Some(tools.clone());

                if let Ok(response) = model_message.get_response() {
                    if !response.trim().is_empty() {
                        observations.push(response.clone());
                    }
                    if tools.is_empty() {
                        return Ok(Some(response));
                    }
                }

                for tool in tools {
                    let function_name = tool.clone().function.name;
                    match function_name.as_str() {
                        "final_answer" => {
                            info!("Executing tool call: {}", function_name);
                            let answer = self.tools.call(&tool.function)?;
                            self.write_inner_memory_from_logs(None)?;
                            return Ok(Some(answer));
                        }
                        _ => {
                            info!(
                                "Executing tool call: {} with arguments: {:?}",
                                function_name, tool.function.arguments
                            );
                            let observation_res = self.tools.call(&tool.function);
                            match observation_res {
                                Ok(mut observation) => {
                                    if let Some(answer) = detect_final_answer(&observation) {
                                        return Ok(Some(answer));
                                    }
                                    if observation.len() > 30000 {
                                        observation = truncate_observation(&observation, 30000);
                                    }
                                    observations.push(format!(
                                        "Observation from {}: {}",
                                        function_name,
                                        observation
                                    ));
                                }
                                Err(e) => {
                                    observations.push(e.to_string());
                                    info!("Error: {}", e);
                                }
                            }
                        }
                    }
                }

                step_log.observations = Some(observations);
                let summary = truncate_observation(
                    &step_log
                        .observations
                        .clone()
                        .unwrap_or_default()
                        .join("\n")
                        .trim(),
                    30000,
                );
                info!("Observation: {}", summary);
                Ok(None)
            }
            Step::ToolCall(tool_call) => {
                let function_name = tool_call.function.name.clone();
                info!("Executing tool call: {}", function_name);
                let observation = self.tools.call(&tool_call.function)?;
                info!("Observation: {}", truncate_observation(&observation, 30000));
                Ok(Some(observation))
            }
            Step::PlanningStep(..) | Step::TaskStep(..) | Step::SystemPromptStep(..) => Ok(None),
        }
    }
}

impl<M: Model> MultiStepAgent<M> {
    pub fn new(
        model: M,
        mut tools: Vec<Box<dyn AnyTool>>,
        system_prompt: Option<&str>,
        managed_agents: Option<HashMap<String, Box<dyn Agent>>>,
        description: Option<&str>,
        max_steps: Option<usize>,
    ) -> Result<Self> {
        // Initialize logger
        crate::logger::init_logger_from_env();

        let name = "MultiStepAgent";

        let system_prompt_template = match system_prompt {
            Some(prompt) => prompt.to_string(),
            None => TOOL_CALLING_SYSTEM_PROMPT.to_string(),
        };
        let description = match description {
            Some(desc) => desc.to_string(),
            None => "A multi-step agent that can solve tasks using a series of tools".to_string(),
        };

        let final_answer_tool = FinalAnswerTool::new();
        tools.push(Box::new(final_answer_tool));

        let mut agent = MultiStepAgent {
            model,
            tools,
            system_prompt_template,
            name,
            managed_agents,
            description,
            max_steps: max_steps.unwrap_or(10),
            step_number: 0,
            task: "".to_string(),
            logs: Vec::new(),
            input_messages: None,
        };

        agent.initialize_system_prompt()?;
        Ok(agent)
    }

    fn initialize_system_prompt(&mut self) -> Result<String> {
        let tools = self.tools.tool_info();
        self.system_prompt_template = format_prompt_with_tools(tools, &self.system_prompt_template);
        match &self.managed_agents {
            Some(managed_agents) => {
                self.system_prompt_template = format_prompt_with_managed_agent_description(
                    self.system_prompt_template.clone(),
                    managed_agents,
                    None,
                )?;
            }
            None => {
                self.system_prompt_template = format_prompt_with_managed_agent_description(
                    self.system_prompt_template.clone(),
                    &HashMap::new(),
                    None,
                )?;
            }
        }
        self.system_prompt_template = self
            .system_prompt_template
            .replace("{{current_time}}", &chrono::Local::now().to_string());
        Ok(self.system_prompt_template.clone())
    }

    pub fn planning_step(&mut self, task: &str, is_first_step: bool, _step: usize) {
        if is_first_step {
            let message_prompt_facts = Message {
                role: MessageRole::System,
                content: SYSTEM_PROMPT_FACTS.to_string(),
            };
            let message_prompt_task = Message {
                role: MessageRole::User,
                content: format!(
                    "Here is the task: ```
                    {}
                    ```
                    Now Begin!
                    ",
                    task
                ),
            };

            let answer_facts = self
                .model
                .run(
                    vec![message_prompt_facts, message_prompt_task],
                    vec![],
                    None,
                    None,
                )
                .unwrap()
                .get_response()
                .unwrap_or("".to_string());
            let message_system_prompt_plan = Message {
                role: MessageRole::System,
                content: SYSTEM_PROMPT_PLAN.to_string(),
            };
            let tool_descriptions = serde_json::to_string(
                &self
                    .tools
                    .iter()
                    .map(|tool| tool.tool_info())
                    .collect::<Vec<_>>(),
            )
            .unwrap();
            let message_user_prompt_plan = Message {
                role: MessageRole::User,
                content: user_prompt_plan(
                    task,
                    &tool_descriptions,
                    &show_agents_description(
                        self.managed_agents.as_ref().unwrap_or(&HashMap::new()),
                    ),
                    &answer_facts,
                ),
            };
            let answer_plan = self
                .model
                .run(
                    vec![message_system_prompt_plan, message_user_prompt_plan],
                    vec![],
                    None,
                    Some(HashMap::from([(
                        "stop".to_string(),
                        vec!["Observation:".to_string()],
                    )])),
                )
                .unwrap()
                .get_response()
                .unwrap();
            let final_plan_redaction = format!(
                "Here is the plan of action that I will follow for the task: \n{}",
                answer_plan
            );
            let final_facts_redaction =
                format!("Here are the facts that I know so far: \n{}", answer_facts);
            self.logs.push(Step::PlanningStep(
                final_plan_redaction.clone(),
                final_facts_redaction,
            ));
            info!("Plan: {}", final_plan_redaction.blue().bold());
        }
    }
}

pub struct FunctionCallingAgent<M: Model> {
    base_agent: MultiStepAgent<M>,
}

impl<M: Model + Debug> FunctionCallingAgent<M> {
    pub fn new(
        model: M,
        tools: Vec<Box<dyn AnyTool>>,
        system_prompt: Option<&str>,
        managed_agents: Option<HashMap<String, Box<dyn Agent>>>,
        description: Option<&str>,
        max_steps: Option<usize>,
    ) -> Result<Self> {
        let system_prompt = system_prompt.unwrap_or(TOOL_CALLING_SYSTEM_PROMPT);
        let base_agent = MultiStepAgent::new(
            model,
            tools,
            Some(system_prompt),
            managed_agents,
            description,
            max_steps,
        )?;
        Ok(Self { base_agent })
    }

    fn step_stream(&mut self, log_entry: &mut Step, callback: &mut dyn FnMut(&str)) -> Result<Option<String>> {
        match log_entry {
            Step::ActionStep(step_log) => {
                let agent_memory = self.base_agent.write_inner_memory_from_logs(None)?;
                self.base_agent.input_messages = Some(agent_memory.clone());
                step_log.agent_memory = Some(agent_memory.clone());
                let tools = self
                    .base_agent
                    .tools
                    .iter()
                    .map(|tool| tool.tool_info())
                    .collect::<Vec<_>>();
                let model_message = self.base_agent.model.run_stream(
                    self.base_agent.input_messages.as_ref().unwrap().clone(),
                    tools,
                    None,
                    Some(HashMap::from([("stop".to_string(), vec!["Observation:".to_string()])])),
                    callback,
                )?;

                let mut observations = Vec::new();
                let tools = model_message.get_tools_used()?;
                step_log.tool_call = Some(tools.clone());

                if let Ok(response) = model_message.get_response() {
                    if !response.trim().is_empty() {
                        observations.push(response.clone());
                    }
                    if tools.is_empty() {
                        return Ok(Some(response));
                    }
                }
                for tool in tools {
                    let function_name = tool.clone().function.name;

                    match function_name.as_str() {
                        "final_answer" => {
                            info!("Executing tool call: {}", function_name);
                            let answer = self.base_agent.tools.call(&tool.function)?;
                            self.base_agent.write_inner_memory_from_logs(None)?;
                            return Ok(Some(answer));
                        }
                        _ => {
                            info!(
                                "Executing tool call: {} with arguments: {:?}",
                                function_name, tool.function.arguments
                            );
<<<<<<< HEAD
                            let observation_res = self.base_agent.tools.call(&tool.function);
                            match observation_res {
                                Ok(mut observation) => {
                                    if let Some(answer) = detect_final_answer(&observation) {
                                        return Ok(Some(answer));
                                    }
                                    if observation.len() > 30000 {
                                        observation = truncate_observation(&observation, 30000);
                                    }
                                    observations.push(format!(
                                        "Observation from {}: {}",
                                        function_name,
                                        observation
=======
                            let observation = self.base_agent.tools.call(&tool.function);
                            match observation {
                                Ok(observation) => {
                                    observations.push(format!(
                                        "Observation from {}: {}",
                                        function_name,
                                        observation.chars().take(30000).collect::<String>()
>>>>>>> 16a4da86
                                    ));
                                }
                                Err(e) => {
                                    observations.push(e.to_string());
                                    info!("Error: {}", e);
                                }
                            }
                        }
                    }
                }
                step_log.observations = Some(observations);

<<<<<<< HEAD
                let summary = truncate_observation(
                    &step_log
=======
                info!(
                    "Observation: {} \n ....This content has been truncated due to the 30000 character limit.....",
                    step_log
>>>>>>> 16a4da86
                        .observations
                        .clone()
                        .unwrap_or_default()
                        .join("\n")
<<<<<<< HEAD
                        .trim(),
                    30000,
                );
                info!("Observation: {}", summary);
                Ok(None)
            }
            Step::ToolCall(tool_call) => {
                let function_name = tool_call.function.name.clone();
                info!("Executing tool call: {}", function_name);
                let observation = self.base_agent.tools.call(&tool_call.function)?;
                info!("Observation: {}", truncate_observation(&observation, 30000));
                Ok(Some(observation))
            }
            Step::PlanningStep(plan, facts) => {
                info!("Plan:\n{}", truncate_observation(plan, 30000));
                info!("Facts:\n{}", truncate_observation(facts, 30000));
                Ok(None)
            }
            Step::TaskStep(task) => {
                info!("Task: {}", task);
                Ok(None)
            }
            Step::SystemPromptStep(prompt) => {
                info!("System prompt: {}", truncate_observation(prompt, 30000));
                Ok(None)
            }
=======
                        .trim()
                        .chars()
                        .take(30000)
                        .collect::<String>()
                );
                Ok(None)
            }
            _ => todo!(),
>>>>>>> 16a4da86
        }
    }
}

impl<M: Model + Debug> Agent for FunctionCallingAgent<M> {
    fn name(&self) -> &'static str {
        self.base_agent.name()
    }
    fn set_task(&mut self, task: &str) {
        self.base_agent.set_task(task);
    }
    fn get_system_prompt(&self) -> &str {
        self.base_agent.get_system_prompt()
    }
    fn get_max_steps(&self) -> usize {
        self.base_agent.get_max_steps()
    }
    fn get_step_number(&self) -> usize {
        self.base_agent.get_step_number()
    }
    fn reset_step_number(&mut self) {
        self.base_agent.reset_step_number();
    }
    fn increment_step_number(&mut self) {
        self.base_agent.increment_step_number();
    }
    fn get_logs_mut(&mut self) -> &mut Vec<Step> {
        self.base_agent.get_logs_mut()
    }
    fn model(&self) -> &dyn Model {
        self.base_agent.model()
    }

    /// Perform one step in the ReAct framework: the agent thinks, acts, and observes the result.
    ///
    /// Returns None if the step is not final.
    fn step(&mut self, log_entry: &mut Step) -> Result<Option<String>> {
        match log_entry {
            Step::ActionStep(step_log) => {
                let agent_memory = self.base_agent.write_inner_memory_from_logs(None)?;
                self.base_agent.input_messages = Some(agent_memory.clone());
                step_log.agent_memory = Some(agent_memory.clone());
                let tools = self
                    .base_agent
                    .tools
                    .iter()
                    .map(|tool| tool.tool_info())
                    .collect::<Vec<_>>();
                let model_message = self
                    .base_agent
                    .model
                    .run(
                        self.base_agent.input_messages.as_ref().unwrap().clone(),
                        tools,
                        None,
                        Some(HashMap::from([(
                            "stop".to_string(),
                            vec!["Observation:".to_string()],
                        )])),
                    )?;

                let mut observations = Vec::new();
                let tools = model_message.get_tools_used()?;
                step_log.tool_call = Some(tools.clone());

                if let Ok(response) = model_message.get_response() {
                    if !response.trim().is_empty() {
                        observations.push(response.clone());
                    }
                    if tools.is_empty() {
                        return Ok(Some(response));
                    }
                }
                for tool in tools {
                    let function_name = tool.clone().function.name;

                    match function_name.as_str() {
                        "final_answer" => {
                            info!("Executing tool call: {}", function_name);
                            let answer = self.base_agent.tools.call(&tool.function)?;
                            self.base_agent.write_inner_memory_from_logs(None)?;
                            return Ok(Some(answer));
                        }
                        _ => {
                            info!(
                                "Executing tool call: {} with arguments: {:?}",
                                function_name, tool.function.arguments
                            );
                            let observation = self.base_agent.tools.call(&tool.function);
                            match observation {
                                Ok(observation) => {
                                    observations.push(format!(
                                        "Observation from {}: {}",
                                        function_name,
                                        observation.chars().take(30000).collect::<String>()
                                    ));
                                }
                                Err(e) => {
                                    observations.push(e.to_string());
                                    info!("Error: {}", e);
                                }
                            }
                        }
                    }
                }
                step_log.observations = Some(observations);

                let combined = step_log
                    .observations
                    .clone()
                    .unwrap_or_default()
                    .join("\n");

                info!(
                    "Observation: {} \n ....This content has been truncated due to the 30000 character limit.....",
                    combined.trim().chars().take(30000).collect::<String>()
                );

                if let Some(answer) = detect_final_answer(&combined) {
                    Ok(Some(answer))
                } else {
                    Ok(None)
                }
            }
            Step::ToolCall(tool_call) => {
                let function_name = tool_call.function.name.clone();
                info!("Executing tool call: {}", function_name);
                let observation = self
                    .base_agent
                    .tools
                    .call(&tool_call.function)?;
                info!(
                    "Observation: {}",
                    truncate_observation(&observation, 30000)
                );
                return Ok(Some(observation));
            }
            Step::PlanningStep(plan, facts) => {
                info!("Plan:\n{}", truncate_observation(plan, 30000));
                info!("Facts:\n{}", truncate_observation(facts, 30000));
                return Ok(None);
            }
            Step::TaskStep(task) => {
                info!("Task: {}", task);
                return Ok(None);
            }
            Step::SystemPromptStep(prompt) => {
                info!("System prompt: {}", truncate_observation(prompt, 30000));
                return Ok(None);
            }
        }
    }

    fn stream_run(&mut self, task: &str) -> Result<String> {
        let mut final_answer: Option<String> = None;
        while final_answer.is_none() && self.get_step_number() < self.get_max_steps() {
            println!("Step number: {:?}", self.get_step_number());
            let mut step_log = Step::ActionStep(AgentStep {
                agent_memory: None,
                llm_output: None,
                tool_call: None,
                error: None,
                observations: None,
                _step: self.get_step_number(),
            });
            final_answer = self.step_stream(&mut step_log, &mut |t| print!("{}", t))?;
            self.get_logs_mut().push(step_log);
            self.increment_step_number();
        }

        if final_answer.is_none() && self.get_step_number() >= self.get_max_steps() {
            final_answer = self.provide_final_answer(task)?;
        }
        info!(
            "Final answer: {}",
            final_answer
                .clone()
                .unwrap_or("Could not find answer".to_string())
        );
        Ok(final_answer.unwrap_or_else(|| "Max steps reached without final answer".to_string()))
    }
}

#[cfg(feature = "code-agent")]
pub struct CodeAgent<M: Model> {
    base_agent: MultiStepAgent<M>,
    local_python_interpreter: LocalPythonInterpreter,
}

#[cfg(feature = "code-agent")]
impl<M: Model> CodeAgent<M> {
    pub fn new(
        model: M,
        tools: Vec<Box<dyn AnyTool>>,
        system_prompt: Option<&str>,
        managed_agents: Option<HashMap<String, Box<dyn Agent>>>,
        description: Option<&str>,
        max_steps: Option<usize>,
    ) -> Result<Self> {
        let system_prompt = system_prompt.unwrap_or(CODE_SYSTEM_PROMPT);

        let base_agent = MultiStepAgent::new(
            model,
            tools,
            Some(system_prompt),
            managed_agents,
            description,
            max_steps,
        )?;
        let local_python_interpreter = LocalPythonInterpreter::new(
            base_agent
                .tools
                .iter()
                .map(|tool| tool.clone_box())
                .collect(),
        );

        Ok(Self {
            base_agent,
            local_python_interpreter,
        })
    }
}

#[cfg(feature = "code-agent")]
impl<M: Model + Debug> Agent for CodeAgent<M> {
    fn name(&self) -> &'static str {
        self.base_agent.name()
    }
    fn get_max_steps(&self) -> usize {
        self.base_agent.get_max_steps()
    }
    fn get_step_number(&self) -> usize {
        self.base_agent.get_step_number()
    }
    fn increment_step_number(&mut self) {
        self.base_agent.increment_step_number()
    }
    fn get_logs_mut(&mut self) -> &mut Vec<Step> {
        self.base_agent.get_logs_mut()
    }
    fn reset_step_number(&mut self) {
        self.base_agent.reset_step_number()
    }
    fn set_task(&mut self, task: &str) {
        self.base_agent.set_task(task);
    }
    fn get_system_prompt(&self) -> &str {
        self.base_agent.get_system_prompt()
    }
    fn model(&self) -> &dyn Model {
        self.base_agent.model()
    }
    fn step(&mut self, log_entry: &mut Step) -> Result<Option<String>> {
        let result = match log_entry {
            Step::ActionStep(step_log) => {
                let agent_memory = self.base_agent.write_inner_memory_from_logs(None)?;
                self.base_agent.input_messages = Some(agent_memory.clone());
                step_log.agent_memory = Some(agent_memory);

                let llm_output = self.base_agent.model.run(
                    self.base_agent.input_messages.as_ref().unwrap().clone(),
                    vec![],
                    None,
                    Some(HashMap::from([(
                        "stop".to_string(),
                        vec!["Observation:".to_string(), "<end_code>".to_string()],
                    )])),
                )?;

                let response = llm_output.get_response()?;
                step_log.llm_output = Some(response.clone());

                let code = parse_code_blobs(&response).map_err(|e| {
                    step_log.error = Some(e.clone());
                    info!("Error: {}\n{}", response, e);
                    anyhow::anyhow!(e)
                })?;

                info!("Code: {}", code);
                step_log.tool_call = Some(vec![ToolCall {
                    id: None,
                    call_type: Some("function".to_string()),
                    function: FunctionCall {
                        name: "python_interpreter".to_string(),
                        arguments: serde_json::json!({ "code": code }),
                    },
                }]);
                let result = self.local_python_interpreter.forward(&code);
                match result {
                    Ok(result) => {
                        let (result, execution_logs) = result;
                        let mut observation = if !execution_logs.is_empty() {
                            format!("Execution logs: {}", execution_logs)
                        } else {
                            format!("Observation: {}", result)
                        };
                        if let Some(answer) = detect_final_answer(&observation) {
                            return Ok(Some(answer));
                        }
                        if observation.len() > 30000 {
                            observation = truncate_observation(&observation, 30000);
                        }
                        info!("Observation: {}", observation);

                        step_log.observations = Some(vec![observation]);
                    }
                    Err(e) => match e {
                        InterpreterError::FinalAnswer(answer) => {
                            return Ok(Some(answer));
                        }
                        _ => {
                        step_log.error = Some(AgentError::Execution(e.to_string()));
                        info!("Error: {}", e);
                    }
                },
                }
                Ok(None)
            }
            Step::ToolCall(tool_call) => {
                let function_name = tool_call.function.name.clone();
                info!("Executing tool call: {}", function_name);
                let observation = self
                    .base_agent
                    .tools
                    .call(&tool_call.function)?;
                info!(
                    "Observation: {}",
                    truncate_observation(&observation, 30000)
                );
                return Ok(Some(observation));
            }
            Step::PlanningStep(plan, facts) => {
                info!("Plan:\n{}", truncate_observation(plan, 30000));
                info!("Facts:\n{}", truncate_observation(facts, 30000));
                return Ok(None);
            }
            Step::TaskStep(task) => {
                info!("Task: {}", task);
                return Ok(None);
            }
            Step::SystemPromptStep(prompt) => {
                info!("System prompt: {}", truncate_observation(prompt, 30000));
                return Ok(None);
            }
        };

        result
    }
}

#[cfg(feature = "code-agent")]
pub fn parse_code_blobs(code_blob: &str) -> Result<String, AgentError> {
    let pattern = r"```(?:py|python)?\n([\s\S]*?)\n```";
    let re = Regex::new(pattern).map_err(|e| AgentError::Execution(e.to_string()))?;

    let matches: Vec<String> = re
        .captures_iter(code_blob)
        .map(|cap| cap[1].trim().to_string())
        .collect();

    if matches.is_empty() {
        // Check if it's a direct code blob or final answer
        if code_blob.contains("final") && code_blob.contains("answer") {
            return Err(AgentError::Parsing(
                "The code blob is invalid. It seems like you're trying to return the final answer. Use:\n\
                Code:\n\
                ```py\n\
                final_answer(\"YOUR FINAL ANSWER HERE\")\n\
                ```".to_string(),
            ));
        }

        return Err(AgentError::Parsing(
            "The code blob is invalid. Make sure to include code with the correct pattern, for instance:\n\
            Thoughts: Your thoughts\n\
            Code:\n\
            ```py\n\
            # Your python code here\n\
            ```".to_string(),
        ));
    }

    Ok(matches.join("\n\n"))
}

<<<<<<< HEAD
/// Try to detect a final answer in the given text.
///
/// It looks for patterns like `Final Answer: foo` or `final_answer("foo")` and
/// returns the captured answer if found.
pub fn detect_final_answer(text: &str) -> Option<String> {
    let lower = text.to_lowercase();
    if let Some(start) = lower.find("final answer:") {
        let answer = text[start + 13..].trim();
        if !answer.is_empty() {
            return Some(answer.to_string());
        }
    }
    if let Some(start) = lower.find("final_answer(") {
        let remainder = &text[start + 13..];
        if let Some(end) = remainder.find(')') {
            let answer = remainder[..end].trim().trim_matches('"');
            if !answer.is_empty() {
                return Some(answer.to_string());
            }
        }
    }
    None
}

/// Truncate an observation string while trying to keep both the beginning and
/// end. Returns the truncated string.
pub fn truncate_observation(text: &str, limit: usize) -> String {
    if text.chars().count() <= limit {
        return text.to_string();
    }
    let half = limit / 2;
    let start: String = text.chars().take(half).collect();
    let end: String = text.chars().rev().take(half).collect::<String>().chars().rev().collect();
    format!("{} ...[truncated]... {}", start, end)
}

=======
>>>>>>> 16a4da86
/// An agent that first generates a high level plan and then executes each plan
/// step using a `FunctionCallingAgent`.
pub struct PlanningAgent<M: Model + Clone> {
    planner: MultiStepAgent<M>,
    executor: FunctionCallingAgent<M>,
    logs: Vec<Step>,
}

impl<M: Model + Debug + Clone> PlanningAgent<M> {
    pub fn new(
        model: M,
        tools: Vec<Box<dyn AnyTool>>,
        system_prompt: Option<&str>,
        managed_agents: Option<HashMap<String, Box<dyn Agent>>>,
        description: Option<&str>,
        max_steps: Option<usize>,
    ) -> Result<Self> {
        let planner_tools = tools.iter().map(|t| t.clone_box()).collect();
        let planner = MultiStepAgent::new(
            model.clone(),
            planner_tools,
            None,
            None,
            description,
            max_steps,
        )?;
        let executor = FunctionCallingAgent::new(
            model,
            tools,
            system_prompt,
            managed_agents,
            description,
            max_steps,
        )?;
        Ok(Self {
            planner,
            executor,
            logs: Vec::new(),
        })
    }

    fn parse_plan(plan: &str) -> Vec<String> {
        plan.lines()
            .filter_map(|l| {
                let trimmed = l.trim();
                if trimmed.is_empty() || trimmed.starts_with("<end_plan>") {
                    None
                } else if trimmed.chars().next().map(|c| c.is_ascii_digit()).unwrap_or(false) {
                    let step = trimmed
                        .trim_start_matches(|c: char| c.is_ascii_digit())
                        .trim_start_matches(['.', ')', '-', ' '].as_ref())
                        .to_string();
                    Some(step)
                } else {
                    None
                }
            })
            .collect()
    }
}

<<<<<<< HEAD
#[cfg(test)]
mod tests {
    use super::*;

    #[test]
    fn test_detect_final_answer_colon() {
        let text = "Some text. Final Answer: 42";
        assert_eq!(detect_final_answer(text), Some("42".to_string()));
    }

    #[test]
    fn test_detect_final_answer_fn() {
        let text = "ignored final_answer(\"hello\") trailing";
        assert_eq!(detect_final_answer(text), Some("hello".to_string()));
    }

    #[test]
    fn test_truncate_observation() {
        let text = "a".repeat(35000);
        let truncated = truncate_observation(&text, 30000);
        assert!(truncated.len() < text.len());
        assert!(truncated.contains("truncated"));
    }
}

=======
>>>>>>> 16a4da86
impl<M: Model + Debug + Clone> Agent for PlanningAgent<M> {
    fn name(&self) -> &'static str {
        "PlanningAgent"
    }
    fn get_max_steps(&self) -> usize {
        self.executor.get_max_steps()
    }
    fn get_step_number(&self) -> usize {
        self.executor.get_step_number()
    }
    fn reset_step_number(&mut self) {
        self.executor.reset_step_number();
    }
    fn increment_step_number(&mut self) {
        self.executor.increment_step_number();
    }
    fn get_logs_mut(&mut self) -> &mut Vec<Step> {
        &mut self.logs
    }
    fn set_task(&mut self, task: &str) {
        self.planner.set_task(task);
        self.executor.set_task(task);
    }
    fn get_system_prompt(&self) -> &str {
        self.executor.get_system_prompt()
    }
    fn model(&self) -> &dyn Model {
        self.executor.model()
    }
    fn step(&mut self, log_entry: &mut Step) -> Result<Option<String>> {
        self.executor.step(log_entry)
    }
    fn run(&mut self, task: &str, stream: bool, reset: bool) -> Result<String> {
        if reset {
            self.logs.clear();
        }
        self.set_task(task);
        self.planner.planning_step(task, true, 0);
        if let Some(Step::PlanningStep(plan, facts)) = self.planner.logs.last().cloned() {
            self.logs.push(Step::PlanningStep(plan.clone(), facts));
            let steps = Self::parse_plan(&plan);
            let mut final_answer = String::new();
            for step_task in steps {
                final_answer = self.executor.run(&step_task, stream, true)?;
                self.logs.extend(self.executor.get_logs_mut().drain(..));
            }
            Ok(final_answer)
        } else {
            Err(anyhow::anyhow!("Failed to generate plan"))
        }
    }
}<|MERGE_RESOLUTION|>--- conflicted
+++ resolved
@@ -687,7 +687,6 @@
                                 "Executing tool call: {} with arguments: {:?}",
                                 function_name, tool.function.arguments
                             );
-<<<<<<< HEAD
                             let observation_res = self.base_agent.tools.call(&tool.function);
                             match observation_res {
                                 Ok(mut observation) => {
@@ -701,15 +700,6 @@
                                         "Observation from {}: {}",
                                         function_name,
                                         observation
-=======
-                            let observation = self.base_agent.tools.call(&tool.function);
-                            match observation {
-                                Ok(observation) => {
-                                    observations.push(format!(
-                                        "Observation from {}: {}",
-                                        function_name,
-                                        observation.chars().take(30000).collect::<String>()
->>>>>>> 16a4da86
                                     ));
                                 }
                                 Err(e) => {
@@ -722,19 +712,15 @@
                 }
                 step_log.observations = Some(observations);
 
-<<<<<<< HEAD
                 let summary = truncate_observation(
                     &step_log
-=======
                 info!(
                     "Observation: {} \n ....This content has been truncated due to the 30000 character limit.....",
                     step_log
->>>>>>> 16a4da86
                         .observations
                         .clone()
                         .unwrap_or_default()
                         .join("\n")
-<<<<<<< HEAD
                         .trim(),
                     30000,
                 );
@@ -761,7 +747,6 @@
                 info!("System prompt: {}", truncate_observation(prompt, 30000));
                 Ok(None)
             }
-=======
                         .trim()
                         .chars()
                         .take(30000)
@@ -770,7 +755,6 @@
                 Ok(None)
             }
             _ => todo!(),
->>>>>>> 16a4da86
         }
     }
 }
@@ -1157,7 +1141,6 @@
     Ok(matches.join("\n\n"))
 }
 
-<<<<<<< HEAD
 /// Try to detect a final answer in the given text.
 ///
 /// It looks for patterns like `Final Answer: foo` or `final_answer("foo")` and
@@ -1194,8 +1177,6 @@
     format!("{} ...[truncated]... {}", start, end)
 }
 
-=======
->>>>>>> 16a4da86
 /// An agent that first generates a high level plan and then executes each plan
 /// step using a `FunctionCallingAgent`.
 pub struct PlanningAgent<M: Model + Clone> {
@@ -1257,7 +1238,7 @@
     }
 }
 
-<<<<<<< HEAD
+
 #[cfg(test)]
 mod tests {
     use super::*;
@@ -1283,8 +1264,6 @@
     }
 }
 
-=======
->>>>>>> 16a4da86
 impl<M: Model + Debug + Clone> Agent for PlanningAgent<M> {
     fn name(&self) -> &'static str {
         "PlanningAgent"
