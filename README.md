--- conflicted
+++ resolved
@@ -51,11 +51,7 @@
  - [ ] Sandbox environment
  - [x] Streaming output
  - [x] Improve logging
-<<<<<<< HEAD
-- [x] Parallel execution
-=======
  - [x] Parallel execution
->>>>>>> 5f770297
 
 ---
 
