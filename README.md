# 🤖 smolagents-rs

This is a rust implementation of HF [smolagents](https://github.com/huggingface/smolagents) library. It provides a powerful autonomous agent framework written in Rust that solves complex tasks using tools and LLM models. 

---

## ✨ Features

- 🧠 **Function-Calling Agent Architecture**: Implements the ReAct framework for advanced reasoning and action.
- 🔍 **Built-in Tools**:
  - Google Search
  - DuckDuckGo Search
  - Website Visit & Scraping
- 🤝 **OpenAI Integration**: Works seamlessly with GPT models.
- 🎯 **Task Execution**: Enables autonomous completion of complex tasks.
- 🔄 **State Management**: Maintains persistent state across steps.
- 📊 **Beautiful Logging**: Offers colored terminal output for easy debugging.

---

![demo](https://res.cloudinary.com/dltwftrgc/image/upload/v1737485304/smolagents-small_fmaikq.gif)

## ✅ Feature Checklist

### Models

- [x] OpenAI Models (e.g., GPT-4o, GPT-4o-mini)
- [x] Ollama Integration
- [ ] Hugging Face API support
- [ ] Open-source model integration via Candle
- [ ] Light LLM integration 

### Agents

- [x] Tool-Calling Agent
- [x] CodeAgent
- [x] Planning Agent

The code agent is still in development, so there might be python code that is not yet supported and may cause errors. Try using the tool-calling agent for now.

### Tools

- [x] Google Search Tool
- [x] DuckDuckGo Tool
- [x] Website Visit & Scraping Tool
- [x] RAG Tool
- More tools to come...

### Other

<<<<<<< HEAD
 - [ ] Sandbox environment
 - [x] Streaming output
 - [x] Improve logging
=======
- [ ] Sandbox environment
- [x] Streaming output
- [ ] Improve logging
>>>>>>> c93f01da
- [x] Parallel execution

---

## 🚀 Quick Start

Warning: Since there is no implementation of a Sandbox environment, be careful with the tools you use. Preferrably run the agent in a controlled environment using a Docker container.

### Using Docker

```bash
# Pull the image
docker pull akshayballal95/smolagents-rs:latest

# Run with your OpenAI API key
docker run -e OPENAI_API_KEY=your-key-here smolagents-rs -t "What is the latest news about Rust programming?"
```

### Building from Source

```bash
# Clone the repository
git clone https://github.com/yourusername/smolagents-rs.git
cd smolagents-rs

# Build the project
cargo build --release --features cli-deps

# Run the agent
OPENAI_API_KEY=your-key-here ./target/release/smolagents-rs -t "Your task here"
```

---

## 🛠️ Usage

```bash
smolagents-rs [OPTIONS] -t TASK

Options:
  -t, --task <TASK>          The task to execute
  -a, --agent-type <TYPE>    Agent type [default: function-calling]
  -l, --tools <TOOLS>        Comma-separated list of tools [default: duckduckgo,visit-website]
  -m, --model <TYPE>         Model type [default: open-ai]
  -k, --api-key <KEY>        OpenAI API key (only required for OpenAI model)
  --model-id <ID>            Model ID (e.g., "gpt-4" for OpenAI or "qwen2.5" for Ollama) [default: gpt-4o-mini]
  -u, --ollama-url <URL>     Ollama server URL [default: http://localhost:11434]
  -s, --stream               Enable streaming output
  -h, --help                 Print help
```

---

## 🌟 Examples

```bash
# Simple search task
smolagents-rs -t "What are the main features of Rust 1.75?"

# Research with multiple tools
smolagents-rs -t "Compare Rust and Go performance" -l duckduckgo,google-search,visit-website

# Stream output for real-time updates
smolagents-rs -t "Analyze the latest crypto trends" -s

# Run multiple tasks in parallel
cargo run --example parallel --features cli,code-agent
```

---

## 🔧 Configuration

### Environment Variables

- `OPENAI_API_KEY`: Your OpenAI API key (required).
- `SERPAPI_API_KEY`: Google Search API key (optional).

---

## 🏗️ Architecture

The project follows a modular architecture with the following components:

1. **Agent System**: Implements the ReAct framework.

2. **Tool System**: An extensible tool framework for seamless integration of new tools.

3. **Model Integration**: Robust OpenAI API integration for powerful LLM capabilities.

---

## 🚀 Why port to Rust?
Rust provides critical advantages that make it the ideal choice for smolagents-rs:

1. ⚡ **High Performance**:<br>
Zero-cost abstractions and no garbage collector overhead enable smolagents-rs to handle complex agent tasks with near-native performance. This is crucial for running multiple agents and processing large amounts of data efficiently.

2. 🛡️ **Memory Safety & Security**:<br>
Rust's compile-time guarantees prevent memory-related vulnerabilities and data races - essential for an agent system that handles sensitive API keys and interacts with external resources. The ownership model ensures thread-safe concurrent operations without runtime overhead.

3. 🔄 **Powerful Concurrency**:<br>
Fearless concurrency through the ownership system enable smolagents-rs to efficiently manage multiple agents and tools in parallel, maximizing resource utilization.

4. 💻 **Universal Deployment**:<br>
Compile once, run anywhere - from high-performance servers to WebAssembly in browsers. This allows smolagents-rs to run natively on any platform or be embedded in web applications with near-native performance.

Apart from this, its essential to push new technologies around agentic systems to the Rust ecoystem and this library aims to do so. 

---

## 🤝 Contributing

Contributions are welcome! To contribute:

1. Fork the repository.
2. Create your feature branch (`git checkout -b feature/amazing-feature`).
3. Commit your changes (`git commit -m 'Add some amazing feature'`).
4. Push to the branch (`git push origin feature/amazing-feature`).
5. Open a Pull Request.


---

## ⭐ Show Your Support

Give a ⭐️ if this project helps you or inspires your work!
<|MERGE_RESOLUTION|>--- conflicted
+++ resolved
@@ -48,16 +48,10 @@
 
 ### Other
 
-<<<<<<< HEAD
  - [ ] Sandbox environment
  - [x] Streaming output
  - [x] Improve logging
-=======
-- [ ] Sandbox environment
-- [x] Streaming output
-- [ ] Improve logging
->>>>>>> c93f01da
-- [x] Parallel execution
+ - [x] Parallel execution
 
 ---
 
