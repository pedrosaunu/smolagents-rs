--- conflicted
+++ resolved
@@ -13,12 +13,8 @@
 colored = "3.0.0"
 scraper = "0.22.0"
 terminal_size = "0.4.1"
-<<<<<<< HEAD
 schemars = "0.8.21"
-
-=======
 chrono = "0.4.39"
->>>>>>> 11e092d1
 [dev-dependencies]
 clap = { version = "4.5.1", features = ["derive"] }
 
